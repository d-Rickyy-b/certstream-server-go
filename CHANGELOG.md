# Changelog

All notable changes to this project will be documented in this file.

The format is based on [Keep a Changelog](https://keepachangelog.com/en/1.0.0/),
and this project adheres to [Semantic Versioning](https://semver.org/spec/v2.0.0.html).

## [Unreleased]
### Added
<<<<<<< HEAD
- Remove old CT logs as soon as they are removed from the Google CT Loglist (#60)
=======
- New configuration for buffer sizes (#58)
>>>>>>> c71e2a60
### Changed
### Fixed
### Docs

## [1.7.0] - 2024-08-20
### Added
- Support for websocket compression - disabled by default (#40)
- Support for non-browsers by implementing server initiated heartbeats (#39)
- Start new ct-watchers as new ct logs become available (#42)
- More logging to document currently watched logs (03d878e)
 
### Changed
- Changed log output to be better grepable (5c055cc)
- Update ct log update interval to once per hour instead of once per 6 hours as previously (9b6e77d)

### Fixed
- Fixed a possible race condition when accessing metrics

## [1.6.0] - 2024-03-05
### Added
- New metric for skipped certs per client (#34)

## [1.5.2] - 2024-02-17
### Fixed
- Fixed an issue with ip whitelists for the websocket server (#33)

## [1.5.1] - 2024-01-18
### Fixed
- Fixed a rare issue where it was possible for the all_domains json property (or data property in case of the domains-only endpoint) to be null 

## [1.5.0] - 2023-12-21
### Added
- New `-version` switch to print version and exit afterwards
- Print version on every run of the tool
- Count and log number of skipped certificates per client

### Changed
- Update to chi/v5
- Update ct-watcher timeout from 5 to 30 seconds

### Fixed
- Prevent invalid subscription types to be used
- Kill connection after broadcasthandler was stopped

## [1.4.0] - 2023-11-29
### Added
- Config option to use X-Forwarded-For or X-Real-IP header as client IP
- Config option to whitelist client IPs for both websocket and metrics endpoints
- Config option to enable system metrics (cpu, memory, etc.)

## [1.3.2] - 2023-11-28
### Fixed
- Memory leak related to clients disconnecting from the websocket not being handled properly

## [1.3.1] - 2023-09-18
### Changed
- Updated config.sample.yaml to run both certstream and prometheus metrics on same socket

### Docs
- Fixed wrong docker command in readme

## [1.3.0] - 2023-04-11
### Added
- Calculate and display Sha256 sum of certificate

### Changed
- Update dependencies
- Better logging for CT log errors

### Fixed
- End execution after all workers stopped
- Implement timeout for the http client
- Keep ct watcher from crashing upon a connection reset from server

## [1.2.2] - 2023-01-10
### Added
- Two docker-compose files
- Check for presence of .yml or .yaml files in the current directory

### Fixed
- Handle sudden disconnects of CT logs

### Docs
- Added [wiki entry for docker-compose](https://github.com/d-Rickyy-b/certstream-server-go/wiki/Collecting-and-Visualizing-Metrics) 

## [1.2.1] - 2022-12-16
### Changed
- Updated ci pipeline to use new setup-go and checkout actions
- Use correct package name `github.com/d-Rickyy-b/certstream-server-go`

## [1.2.0] - 2022-12-15
### Added
- Log x-Forwarded-For header for requests
- More logging for certain error situations
- Add operator to ct log cert count metrics

### Changed
- Updated certificate-transparency-go dependency to v1.1.4
- Code improvements, adhering to styleguide
- Rename module to certstream-server-go
- Use log_list.json instead of all_logs_list.json

## [1.1.0] - 2022-10-19
Fix for missing loglist urls.

### Fixed
Fixed the connection issue due to the offline Google loglist urls.

## [1.0.0] - 2022-08-08
Initial release! First stable version of certstream-server-go is published as v1.0.0

[unreleased]: https://github.com/d-Rickyy-b/certstream-server-go/compare/v1.7.0...HEAD
[1.7.0]: https://github.com/d-Rickyy-b/certstream-server-go/compare/v1.6.0...v1.7.0
[1.6.0]: https://github.com/d-Rickyy-b/certstream-server-go/compare/v1.5.2...v1.6.0
[1.5.2]: https://github.com/d-Rickyy-b/certstream-server-go/compare/v1.5.1...v1.5.2
[1.5.1]: https://github.com/d-Rickyy-b/certstream-server-go/compare/v1.5.0...v1.5.1
[1.5.0]: https://github.com/d-Rickyy-b/certstream-server-go/compare/v1.4.0...v1.5.0
[1.4.0]: https://github.com/d-Rickyy-b/certstream-server-go/compare/v1.3.2...v1.4.0
[1.3.2]: https://github.com/d-Rickyy-b/certstream-server-go/compare/v1.3.1...v1.3.2
[1.3.1]: https://github.com/d-Rickyy-b/certstream-server-go/compare/v1.3.0...v1.3.1
[1.3.0]: https://github.com/d-Rickyy-b/certstream-server-go/compare/v1.2.2...v1.3.0
[1.2.2]: https://github.com/d-Rickyy-b/certstream-server-go/compare/v1.2.1...v1.2.2
[1.2.1]: https://github.com/d-Rickyy-b/certstream-server-go/compare/v1.2.0...v1.2.1
[1.2.0]: https://github.com/d-Rickyy-b/certstream-server-go/compare/v1.1.0...v1.2.0
[1.1.0]: https://github.com/d-Rickyy-b/certstream-server-go/compare/v1.0.0...v1.1.0
[1.0.0]: https://github.com/d-Rickyy-b/certstream-server-go/tree/v1.0.0<|MERGE_RESOLUTION|>--- conflicted
+++ resolved
@@ -7,11 +7,8 @@
 
 ## [Unreleased]
 ### Added
-<<<<<<< HEAD
 - Remove old CT logs as soon as they are removed from the Google CT Loglist (#60)
-=======
 - New configuration for buffer sizes (#58)
->>>>>>> c71e2a60
 ### Changed
 ### Fixed
 ### Docs
